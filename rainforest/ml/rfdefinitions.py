#!/usr/bin/env python3
# -*- coding: utf-8 -*-
"""
Class declarations and reading functions
required to unpickle trained RandomForest models

Daniel Wolfensberger
MeteoSwiss/EPFL
daniel.wolfensberger@epfl.ch
December 2019
"""

# Global imports
import pickle
import gzip
<<<<<<< HEAD
import tempfile
=======
>>>>>>> 9bdd03aa
import numpy as np
from sklearn.ensemble import RandomForestRegressor
from sklearn.metrics import r2_score, mean_absolute_error, root_mean_squared_error
import os
from scipy.interpolate import UnivariateSpline
from pathlib import Path
import mlflow
import mlflow.sklearn
from mlflow.models.signature import infer_signature
from contextlib import nullcontext

# Local imports
from ..common.object_storage import ObjectStorage
ObjStorage = ObjectStorage()
FOLDER_RF = Path(os.environ['RAINFOREST_DATAPATH'], 'rf_models')


##################
# Add here all classes/functions used in the construction of the pickled
# instances
##################

def _polyfit_no_inter(x,y, degree):
    """linear regression with zero intercept"""
    X = []
    for i in range(1,degree+1):
        X.append(x**i)
    X = np.array(X).T
    p, _, _, _ = np.linalg.lstsq(X, y[:,None])
    p = np.insert(p,0,0) # Add zero intercept at beginning for compatibility with polyval
    return p[::-1] # Reverse because that's how it is in polyfit (high degree first)

class RandomForestRegressorBC(RandomForestRegressor):
    '''
    This is an extension of the RandomForestRegressor regressor class of
    sklearn that does additional bias correction, is able
    to apply a rounding function to the outputs on the fly and adds a
    bit of metadata:

        *bctype* : type of bias correction method
        *variables* : name of input features
        *beta* : weighting factor in vertical aggregation
        *degree* : order of the polyfit used in some bias-correction methods
        *metadata* : configuration setup used to train this model

    For *bc_type* tHe available methods are currently "raw":
    simple linear fit between prediction and observation, "cdf": linear fit
    between sorted predictions and sorted observations and "spline" :
    spline fit between sorted predictions and sorted observations. Any
    new method should be added in this class in order to be used.

    For any information regarding the sklearn parent class see

    https://github.com/scikit-learn/scikit-learn/blob/b194674c4/sklearn/ensemble/_forest.py#L1150
    '''
    def __init__(self,
                 variables,
                 beta,
                 visib_weighting,
                 degree = 1,
                 bctype = 'cdf',
                 metadata = {},
                 n_estimators=100,
                 criterion="squared_error",
                 max_depth=None,
                 min_samples_split=2,
                 min_samples_leaf=1,
                 min_weight_fraction_leaf=0.,
                 max_features="sqrt",
                 max_leaf_nodes=None,
                 min_impurity_decrease=0.,
                 bootstrap=True,
                 oob_score=False,
                 n_jobs=None,
                 random_state=None,
                 verbose=0,
                 warm_start=False):
        super().__init__(n_estimators = n_estimators,
                         criterion = criterion,
                         max_depth = max_depth,
                         min_samples_split = min_samples_split,
                         min_samples_leaf = min_samples_leaf,
                         min_weight_fraction_leaf = min_weight_fraction_leaf,
                         max_features = max_features,
                         max_leaf_nodes = max_leaf_nodes,
                         min_impurity_decrease = min_impurity_decrease,
                         bootstrap = bootstrap,
                         oob_score = oob_score,
                         n_jobs = n_jobs,
                         random_state = random_state,
                         verbose = verbose,
                         warm_start = warm_start)

        self.degree = degree
        self.bctype = bctype
        self.variables = variables
        self.beta = beta
        self.visib_weighting = visib_weighting
        self.metadata = metadata
        self.p = None

    def fit(self, X,y, sample_weight = None, logmlflow = False):
        """
        Fit both estimator and a-posteriori bias correction
        Parameters
        ----------
        X : array-like or sparse matrix, shape=(n_samples, n_features)
            The input samples. Use ``dtype=np.float32`` for maximum
            efficiency. Sparse matrices are also supported, use sparse
            ``csc_matrix`` for maximum efficiency.
        sample_weight : array-like of shape (n_samples,), default=None
            Sample weights. If None, then samples are equally weighted. Splits
            that would create child nodes with net zero or negative weight are
            ignored while searching for a split in each node. In the case of
            classification, splits are also ignored if they would result in any
            single class carrying a negative weight in either child node.
        logmlflow : bool, default = False
            It defines whether logs and the trained model should be logged to MLFlow.
        Returns
        -------
        self : object
        """
        if logmlflow:
            mlflow.set_tracking_uri(os.getenv('MLFLOW_TRACKING_URI'))
            mlflow.set_experiment(experiment_name='rainforest')

        X.columns = [str(col) for col in X.columns]

        run_context = mlflow.start_run() if logmlflow else nullcontext()
        with run_context as run:

            if logmlflow:
                features_dic = {'features': X.columns.to_list()}
                mlflow.log_dict(features_dic, 'features.json')
                params_dic = self.get_params()
                mlflow.log_params(params_dic)

            super().fit(X,y, sample_weight)
            y_pred = super().predict(X)

            if self.bctype in ['cdf','raw']:
                if self.bctype == 'cdf':
                    x_ = np.sort(y_pred)
                    y_ = np.sort(y)
                elif self.bctype == 'raw':
                    x_ = y_pred
                    y_ = y
                self.p = _polyfit_no_inter(x_,y_,self.degree)
            elif self.bctype == 'spline':
                x_ = np.sort(y_pred)
                y_ = np.sort(y)
                _,idx = np.unique(x_, return_index = True)
                self.p = UnivariateSpline(x_[idx], y_[idx])
            else:
                self.p = 1

            if logmlflow:
                self._log_metrics(y=y, y_pred=y_pred, metrics_prefix='train')

                y_pred_bc = self.predict(X=X, bc=True)
                self._log_metrics(y=y, y_pred=y_pred_bc, metrics_prefix='train_bc')
                

                # Log a gzipped version of the pickled model using a temporary in-memory file                    
                with tempfile.TemporaryDirectory() as tmp_dir:

                    temp_file_path = os.path.join(tmp_dir, "rf.pkl.gz")
                    
                    with gzip.open(temp_file_path, 'wb') as f:
                        pickle.dump(self, f)
                        print('wrote file')

                    mlflow.log_artifact(temp_file_path, "rf_gzipped_pickle_model")
                    print('logged model')
                
                # Log the signature of the model to obtain a visualization in MLflow 
                # If MLflow will support compressed model logging in the future, this should be changed. 
                inpt_exp = X[:1]
                sign = infer_signature(X[:10],y[:10])
                mlflow.sklearn.log_model(sk_model=None,
                                        artifact_path='rf_signature_no_model',
                                        input_example=inpt_exp,
                                        signature=sign)                
        return
    
    def _log_metrics(self, y, y_pred, metrics_prefix):
        mlflow.log_metric(f'{metrics_prefix}_R2', r2_score(y_true=y, y_pred=y_pred))
        mlflow.log_metric(f'{metrics_prefix}_MAE', mean_absolute_error(y_true=y, y_pred=y_pred))
        mlflow.log_metric(f'{metrics_prefix}_RMSE', root_mean_squared_error(y_true=y, y_pred=y_pred))

    def predict(self, X, round_func = None, bc = True):
        """
        Predict regression target for X.
        The predicted regression target of an input sample is computed as the
        mean predicted regression targets of the trees in the forest.
        Parameters
        ----------
        X : array-like or sparse matrix of shape (n_samples, n_features)
            The input samples. Internally, its dtype will be converted to
            ``dtype=np.float32``. If a sparse matrix is provided, it will be
            converted into a sparse ``csr_matrix``.
        round_func : lambda function
            Optional function to apply to outputs (for example to discretize them
            using MCH lookup tables). If not provided f(x) = x will be applied
            (i.e. no function)
        bc : bool
            if True the bias correction function will be applied

        Returns
        -------
        y : array-like of shape (n_samples,) or (n_samples, n_outputs)
            The predicted values.
        """
        pred = super().predict(X)

        if round_func == None:
            round_func = lambda x: x

        func = lambda x: x
        if bc and self.p is not None:
            if self.bctype in ['cdf','raw']:
                func = lambda x : np.polyval(self.p,x)
            elif self.bctype == 'spline':
                func = lambda x : self.p(x)
        out = func(pred)
        out[out < 0] = 0
        return round_func(out)

##################

class MyCustomUnpickler(pickle.Unpickler):
    """
    This is an extension of the pickle Unpickler that handles the
    bookeeeping references to the RandomForestRegressorBC class
    """
    import __main__
    __main__.RandomForestRegressorBC = RandomForestRegressorBC
    def find_class(self, module, name):
        return super().find_class(module, name)


def read_rf(rf_name, filepath=''):
    """
    Reads a randomForest model from the RF models folder using pickle. All custom
    classes and functions used in the construction of these pickled models
    must be defined in the script ml/rf_definitions.py

    Parameters
    ----------
    rf_name : str
        Name of the randomForest model, it must be stored in the folder
        /ml/rf_models and computed with the rf:RFTraining.fit_model function

    filepath: str
        Path to the model files, if not in default folder

    Returns
    -------
    A trained sklearn randomForest instance that has the predict() method,
    that allows to predict precipitation intensities for new points
    """

    is_compressed = False
    if rf_name.endswith('.gz'):
        is_compressed = True
    else:
        if not rf_name[-2:].endswith('.p'):
            rf_name += '.p'

    if filepath == '':
        if os.path.dirname(rf_name) == '':
            rf_name = str(Path(FOLDER_RF, rf_name))
    else:
        rf_name = str(Path(filepath, rf_name))

    # Get model from cloud if needed
    rf_name = ObjStorage.check_file(rf_name)
    
    if not os.path.exists(rf_name):
        raise IOError('RF model {:s} does not exist!'.format(rf_name))
        
    if is_compressed:
        with gzip.open(open(rf_name, 'rb')) as f: 
            return MyCustomUnpickler(f).load()
    else:
        with open(rf_name, 'rb') as f: 
            return MyCustomUnpickler(f).load()
<|MERGE_RESOLUTION|>--- conflicted
+++ resolved
@@ -13,10 +13,7 @@
 # Global imports
 import pickle
 import gzip
-<<<<<<< HEAD
 import tempfile
-=======
->>>>>>> 9bdd03aa
 import numpy as np
 from sklearn.ensemble import RandomForestRegressor
 from sklearn.metrics import r2_score, mean_absolute_error, root_mean_squared_error
