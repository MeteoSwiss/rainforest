--- conflicted
+++ resolved
@@ -641,23 +641,13 @@
                                           np.nan)
 
                         for var in self.model_weights_per_var.keys():
-<<<<<<< HEAD
                             # These variables are computed differently
                             if 'RADAR_prop' in var or var == 'HEIGHT':
                                 continue 
                         
                             datasweep[var] = np.ma.filled(radobjects[rad].get_field(sweep, var).astype(np.float64),
                                         np.nan)
-=======
-                            if 'RADAR' in var:
-                                datasweep['RADAR_prop_{:s}'.format(rad)] = np.isfinite(ZH).astype(float)
-                            elif var == 'HEIGHT':
-                                datasweep['HEIGHT'] = self.rad_heights[rad][sweep].copy()
-                            else:
-                                datasweep[var] = np.ma.filled(radobjects[rad].get_field(sweep, var),
-                                          np.nan)
->>>>>>> 417f8fd3
-
+                                        
                         # Mask on minimum zh
                         invalid = np.logical_or(np.isnan(ZH),
                                                 ZH < self.config['ZH_THRESHOLD'])
